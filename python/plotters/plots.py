import pandas as pd
import numpy as np
import matplotlib as mpl
mpl.use('Agg')
mpl.rc('text', usetex=True)
import matplotlib.pyplot as plt
import matplotlib.ticker as mtick
import matplotlib.font_manager as font_manager
import time

import python.helpers.helper_plots as helper_plots
from python.classes.config_class import SSConfig
ss_config = SSConfig()
from python.classes.constant_classes import PlottingConstants as pc
from python.plotters.fit_bw_cb import fit_bw_cb

plt.rcParams.update({
    "font.family": "sans-serif",
    "font.sans-serif": ["Helvetica"],
})

plot_dir = ss_config.DEFAULT_PLOT_PATH


def plot_style_validation_mc(data, mc, plot_title, **options):
    """
    Plots the invariant mass distributions with the MC validation style
    ----------
    Args:
        data: data histogram
        mc: mc histogram
        plot_title: title of the plot
        options: dictionary of options
            - syst: boolean to plot the systematics
            - bins: number of bins
            - no_ratio: boolean to not plot the ratio
    ----------
    Returns:
        None
    ----------
    """

    style = "crossCheckMC_"
    print("plotting {}".format(plot_title))

    if options['syst']:
        data, data_up, data_down = data
        mc, mc_up, mc_down, mc_weights = mc

    #binning scheme
    binning = 'auto'
    hist_min = 80.
    hist_max = 100.
    if options['bins'] != None or options['bins'] != 'auto':
        binning = [hist_min + float(i)*(hist_max-hist_min)/float(options['bins']) for i in range(int(options['bins'])+1)]

    #histogram data and mc
    h_mc, h_bins = np.histogram(mc, bins=binning, range=[hist_min,hist_max], weights=mc_weights)
    h_mc_up, h_bins = np.histogram(mc_up, bins=binning, range=[hist_min,hist_max], weights=mc_weights)
    h_mc_down, h_bins = np.histogram(mc_down, bins=binning, range=[hist_min,hist_max], weights=mc_weights)

    h_mc_up = h_mc_up * sum(h_mc)/sum(h_mc_up)
    h_mc_down = h_mc_down * sum(h_mc)/sum(h_mc_down)
    bin_width = round(h_bins[1] - h_bins[0], 4)
    marker_size = 20*bin_width

    mids = [(h_bins[i]+h_bins[i+1])/2 for i in range(len(h_bins)-1)]

    rows = 2
    if 'no_ratio' in options.keys(): rows = 1
    fig,axs = plt.subplots(nrows=rows, ncols=1, gridspec_kw={'height_ratios': [3, 1]}, figsize=(6,8))
    fig.subplots_adjust(left=0.12, right=0.99, top=0.95, bottom=0.1,
            hspace=None if 'no_ratio' in options.keys() else 0.06)

    x_err = (h_bins[1]-h_bins[0])/2
    axs[0].errorbar(mids, h_mc, # plot mc
            xerr=x_err,
            label = 'mc', 
            color='cornflowerblue',
            drawstyle='steps-mid',
            capsize=0.,
            )
    axs[0].errorbar(mids, h_mc_up, # plot data
            xerr=x_err, yerr=np.sqrt(h_mc_up), 
            label = 'data', 
            linestyle='None', 
            color='blue',
            marker='o',
            markersize=marker_size, 
            capsize=0., 
            capthick=0.)
    axs[0].errorbar(mids, h_mc_down, # plot data
            xerr=x_err, yerr=np.sqrt(h_mc_down), 
            label = 'data', 
            linestyle='None', 
            color='green',
            marker='o',
            markersize=marker_size, 
            capsize=0., 
            capthick=0.)

    axs[0].set_ylim(bottom=0)
    axs[0].set_xlim(hist_min-1, hist_max+1)
    axs[0].set_ylabel("Events/{x:.3f} GeV".format(x=bin_width), horizontalalignment='right',y=1., labelpad=5)

    # invert legend order because python is a hassle
    handles, labels = axs[0].get_legend_handles_labels()
    axs[0].legend(handles[::-1], labels[::-1],loc='best')
    y_err_mc = np.sqrt(h_mc)

    if 'no_ratio' in options.keys():
        axs[0].set_xlabel('M$_{ee}$ [GeV]',horizontalalignment='right',x=1.)
    else:
        ratio = np.maximum(np.abs(np.subtract(h_mc, h_mc_up)), np.abs(np.subtract(h_mc, h_mc_down)))
        axs[1].plot(mids, [1. for x in mids], linestyle='dashed', color='black', alpha=0.5)
        # add syst+unc band to unity line
            
        axs[1].errorbar(mids, ratio, 
                xerr=x_err, yerr=[0 for x in mids],
                label='data / mc', 
                linestyle='None',
                color='black',
                marker='o',
                markersize=marker_size,
                capsize=0.,)
        #invert legend order because python is a hassle
        handles, labels = axs[1].get_legend_handles_labels()
        axs[1].legend(handles[::-1], labels[::-1], loc='best')
        axs[1].set_ylabel('data/mc',horizontalalignment='right', y=1.)
        axs[1].set_xlabel('M$_{ee}$ [GeV]',horizontalalignment='right', x=1.)
        axs[1].set_xlim(hist_min-1, hist_max+1)

    #save fig
    fig.savefig(f"{plot_dir}{style}{options['tag']}_{plot_title}.png")
    fig.savefig(f"{plot_dir}{style}{options['tag']}_{plot_title}.pdf")

    plt.close(fig)


def plot_style_paper(data, mc, plot_title, **options):
    """
    Plotting function for paper style plots
    ---------------------------------------
    Args:
        data: data histogram
        mc: mc histogram
        plot_title: title of plot
        options: dictionary of options
            - syst: bool, whether to plot systematics
            - bins: int, number of bins
            - tag: str, tag for plot name
            - no_ratio: bool, whether to plot ratio
    ---------------------------------------
    Returns:
        None
    ---------------------------------------
    """
    style = pc.PAPER_STYLE
    print("plotting {}".format(plot_title))

    # systematics
    if options['syst']:
        data, data_up, data_down = data
        mc, mc_weights = mc

    # binning scheme
    binning = style.binning
    if options['bins'] and options['bins'] != 'auto':
        binning = [pc.HIST_MIN + float(i)*(pc.HIST_MAX-pc.HIST_MIN)/float(options['bins']) for i in range(int(options['bins'])+1)]

    # histogram data and mc
    h_data, h_bins = np.histogram(data, bins=binning, range=[pc.HIST_MIN,pc.HIST_MAX])
    try:
        h_mc, h_bins = np.histogram(mc, bins=h_bins, weights=mc_weights)
    except Exception as e:
        # probably failed because no weights (unusual)
        h_mc, h_bins = np.histogram(mc, bins=h_bins) 
    bin_width = round(h_bins[1] - h_bins[0], 4)
    marker_size = 20*bin_width

    h_mc = h_mc*np.sum(h_data)/np.sum(h_mc)

    ratio = np.divide(h_data,h_mc)
    ratio[ratio==np.inf] = np.nan
    
    mids = [(h_bins[i]+h_bins[i+1])/2 for i in range(len(h_bins)-1)]
    mids_full = mids.copy()
    mids_full[0], mids_full[-1] = pc.HIST_MIN, pc.HIST_MAX
    x_err = (h_bins[1]-h_bins[0])/2

    # fit the data and mc
    fit_params_data = None
    fit_params_mc = None
    if options['_kFit']:
        # fit the data
        avg_data = np.average(mids, weights=h_data)
        avg_mc = np.average(mids, weights=h_mc)
        sigma_data = np.sqrt(np.average(np.power(mids-avg_data, 2), weights=h_data))
        sigma_mc = np.sqrt(np.average(np.power(mids-avg_mc, 2), weights=h_mc))
        fit_params_data = fit_bw_cb(mids, h_data, [1.424, 1.86, avg_data-91.188, sigma_data])
        fit_params_mc = fit_bw_cb(mids, h_mc, [1.424, 1.86, avg_mc-91.188, sigma_mc])

        if options['_kPlotFit']:
            # plot the fits
            plot_style_bw_cb_fit(h_data, fit_params_data['fit_hist'], h_bins, f"{plot_title}_data_with_fit", fit_title="Fit", data_title="Data", tag=options['tag'])
            plot_style_bw_cb_fit(h_mc, fit_params_mc['fit_hist'], h_bins, f"{plot_title}_mc_with_fit", fit_title="Fit", data_title="MC", tag=options['tag'])

    # calculate errors
    y_err_data = np.sqrt(h_data)
    try:
        y_err_mc = helper_plots.get_bin_uncertainties(h_bins, mc, mc_weights)
    except Exception as e:
        # probably failed because no weights (unusual)
        y_err_mc = np.sqrt(h_mc)
    y_err_ratio = np.array([])

    mc_err_max = np.add(h_mc,y_err_mc)
    mc_err_min = np.subtract(h_mc,y_err_mc)

    # include syst uncertainties if they exist
    syst_unc = []
    if options['syst']:
        syst_unc = helper_plots.get_systematic_uncertainty(h_bins, data, data_up, data_down,)
        err = np.sqrt(np.add(np.power(y_err_mc, 2), np.power(syst_unc, 2)))
        mc_err_max, mc_err_min = np.add(h_mc, err), np.subtract(h_mc, err)
        y_err_ratio = np.divide(y_err_data, h_data)

    # define figure
    rows = 2
    if 'no_ratio' in options: rows = 1
    fig,axs = plt.subplots(
        nrows=rows, 
        ncols=1, 
        figsize=style.fig['size'],
        sharex=style.fig['sharex'],
        gridspec_kw={'height_ratios': style.fig['subplot_ratio']}
        )
    
    if 'no_ratio' in options:
        axs = [axs]

    fig.subplots_adjust(
        left=style.subplot['left'], 
        right=style.subplot['right'], 
        top=style.subplot['top'], 
        bottom=style.subplot['bottom'],
        hspace=None if 'no_ratio' in options.keys() else style.subplot['hspace'],
    )

    # top plot
    axs[0].fill_between(
        mids_full,
        h_mc,
        y2=0,
        step='mid',
        alpha=0.2,
        color=style.colors['mc'],
    ) #fill mc area
    axs[0].fill_between(
        mids_full,
        mc_err_max,
        y2=mc_err_min,
        step='mid', 
        alpha=0.3, 
        color=style.colors['syst'], 
        label=style.labels['syst']) #fill mc error
    axs[0].errorbar(mids, h_mc, # plot mc
            xerr=x_err,
            label = options['mc_title'], 
            color=style.colors['mc'],
            drawstyle=style.error_bar_style,
            capsize=0.,
            )
    axs[0].errorbar(mids, h_data, # plot data
            xerr=x_err, yerr=y_err_data, 
            label = options['data_title'], 
            color=style.colors['data'],
            linestyle='None', 
            marker='o',
            markersize=marker_size, 
            capsize=0., 
            capthick=0.)
    
    axs[0].set_ylim(bottom=0, top=np.max(h_data)*style.y_scale)

    axs[0].set_ylabel("Events/{x:.3f} GeV".format(x=bin_width), horizontalalignment='right',y=1., labelpad=5, fontsize=14)
    # set grid
    axs[0].grid(which='major',axis='both')
    # set scientific notation
    axs[0].ticklabel_format(axis='y', style='sci', scilimits=(0,0))
    axs[0].yaxis.offsetText.set_position(style.sci_notation_offset)

    # invert legend order because python is a hassle
    handles, labels = axs[0].get_legend_handles_labels()
    handles, labels = handles[::-1], labels[::-1]
    if options['_kFit'] and fit_params_data and fit_params_mc:
        labels[0] = f"{labels[0]}: $\mu$ = {fit_params_data['mu']:.3f} GeV, $\sigma$ = {fit_params_data['sigma']:.3f} GeV"
        labels[1] = f"{labels[1]}: $\mu$ = {fit_params_mc['mu']:.3f} GeV, $\sigma$ = {fit_params_mc['sigma']:.3f} GeV"

    axs[0].legend( 
        handles,
        labels,
        loc=style.legend['loc'], 
        fontsize=style.legend['fontsize'],
        )   

    # labels
    for text in style.annotations.keys():
        if text == 'plot_title': 
            print('plot_title', plot_title)
            if plot_title in style.annotations[text]['annot'].keys():
                print("plot_title found in annotations", style.annotations[text]['annot'][plot_title])
                axs[0].annotate(
                    style.annotations[text]['annot'][plot_title],
                    xy=style.annotations[text]['xy'],
                    xycoords=style.annotations[text]['xycoords'],
                    ha=style.annotations[text]['ha'],
                    va=style.annotations[text]['va'],
                    weight=style.annotations[text]['weight'],
                    fontsize=style.annotations[text]['fontsize'],
                )
            else:
                print(f"WARNING: {plot_title} not found in annotations, no plot title will be added")
        else:
            lumi = None
            if text == 'lumi':
                lumi = options['lumi'] if 'lumi' in options.keys() else None
            axs[0].annotate(
                lumi if lumi else r'{}'.format(style.annotations[text]['annot']),
                xy=style.annotations[text]['xy'],
                xycoords=style.annotations[text]['xycoords'],
                ha=style.annotations[text]['ha'],
                va=style.annotations[text]['va'],
                fontsize=style.annotations[text]['fontsize'],
            )
    
    # ratio pad
    if 'no_ratio' in options.keys():
        axs[0].set_xlabel(style.labels['x_axis']['label'],
                            ha=style.labels['x_axis']['ha'],
                        #   fontsize=style.labels['x_axis']['fontsize'],
                            x=1.)
    else:
        axs[1].plot(mids, 
                    [1. for x in mids], 
                    linestyle='dashed', 
                    color=style.colors['data'], 
                    alpha=0.5)

        # add syst+unc band to unity line
        if 'syst' in options and options['syst']:
            err = np.sqrt(np.add(np.power(y_err_mc,2),np.power(syst_unc,2)))
            syst_err = np.divide(err,h_mc)
            axs[1].fill_between(mids_full, 
                                syst_err+1, 
                                1-syst_err, 
                                step='mid', 
                                alpha=0.3, 
                                color=style.colors['syst'], 
                                label=style.labels['syst'])
            
        axs[1].errorbar(mids, ratio, 
                xerr=x_err, yerr=y_err_ratio, 
                label=style.labels['ratio'], 
                linestyle='None',
                color=style.colors['data'],
                marker='o',
                markersize=marker_size,
                capsize=0.,)

        # invert legend order because python is a hassle
        handles, labels = axs[1].get_legend_handles_labels()
        axs[1].legend(
            handles[::-1], 
            labels[::-1], 
            loc=style.legend['loc'],
            fontsize=style.legend['fontsize'],
        )

        axs[1].set_ylabel(
            style.labels['ratio'],
            horizontalalignment='right', 
            y=1.,
            fontsize=14,
        )
        axs[1].set_xlabel(
            style.labels['x_axis']['label'],
            horizontalalignment=style.labels['x_axis']['ha'],
            x=1.,
            fontsize=style.labels['x_axis']['fontsize'],
        )
        axs[1].set_ylim(pc.RATIO_MIN, pc.RATIO_MAX)
        axs[1].set_xlim(pc.HIST_MIN, pc.HIST_MAX)
        axs[1].grid(which='major',axis='both')
        # set tick size to zero on top plot
        axs[0].tick_params(axis='x', which='both', bottom=False, top=False, labelbottom=False)
        # set x label size

    # save fig
    fig.savefig(f"{plot_dir}{style.style}{options['tag']}_{plot_title}.png")
    fig.savefig(f"{plot_dir}{style.style}{options['tag']}_{plot_title}.pdf")

    plt.close(fig)

<<<<<<< HEAD

def plot_style_bw_cb_fit(hist, fit, bins, plot_title, **options):
    """
    Plot a hist with its BW conv. CB fit.

    Args:
        hist: data histogram
        fit: y values of fit (BW conv. CB ::: fit_params['fit_hist'])
        plot_title: title of plot
        options: dictionary of options
            - tag: str, tag for plot name
    """

    style = pc.BW_CB_FIT_STYLE
    print("plotting {}".format(plot_title))


    # histogram data
    bin_width = round(bins[1] - bins[0], 4)
    marker_size = 20*bin_width
    mids = [(bins[i]+bins[i+1])/2 for i in range(len(bins)-1)]
    mids_full = mids.copy()
    mids_full[0], mids_full[-1] = pc.HIST_MIN, pc.HIST_MAX
    x_err = (bins[1]-bins[0])/2

    # calculate errors
    y_err_data = np.sqrt(hist)

    # define figure
    fig,axs = plt.subplots(
        nrows=2, 
        ncols=1, 
        figsize=style.fig['size'],
        sharex=style.fig['sharex'],
        gridspec_kw={'height_ratios': style.fig['subplot_ratio']}
        )
    
    fig.subplots_adjust(
        left=style.subplot['left'], 
        right=style.subplot['right'], 
        top=style.subplot['top'], 
        bottom=style.subplot['bottom'],
        hspace=None if 'no_ratio' in options.keys() else style.subplot['hspace'],
    )

    # top plot

    # plot the hist
    axs[0].errorbar(mids, hist, # plot data
            xerr=x_err, yerr=y_err_data, 
            label = options['data_title'], 
            color=style.colors['hist'],
            linestyle=style.line_styles['hist'], 
            marker='o',
            markersize=marker_size, 
            capsize=0., 
            capthick=0.)

    axs[0].plot(mids, fit, # plot fit
            label = options['fit_title'], 
            color=style.colors['fit'],
            linestyle=style.line_styles['fit'],
            linewidth=2, 
            )
    
    axs[1].plot(mids,
                [1. for x in mids], 
                linestyle='dashed', 
                color=style.colors['hist'], 
                alpha=0.5)
    axs[1].plot(mids, 
                np.divide(hist, fit), 
                label=style.labels['ratio'], 
                linestyle='None',
                color=style.colors['hist'],
                marker='o',
                markersize=marker_size,)
    
    axs[0].set_ylim(bottom=0, top=np.max(hist)*style.y_scale)
    axs[0].set_ylabel("Events/{x:.3f} GeV".format(x=bin_width), horizontalalignment='right',y=1., labelpad=5, fontsize=14)
    axs[0].grid(which='major',axis='both')
    axs[0].ticklabel_format(axis='y', style='sci', scilimits=(0,0))
    axs[0].yaxis.offsetText.set_position(style.sci_notation_offset)
    axs[0].legend(loc=style.legend['loc'], fontsize=style.legend['fontsize'])
    axs[1].legend(loc=style.legend['loc'], fontsize=style.legend['fontsize'])

    axs[1].set_ylabel(style.labels['ratio'],horizontalalignment='right', y=1., fontsize=14)
    axs[1].set_xlabel(style.labels['x_axis']['label'],horizontalalignment=style.labels['x_axis']['ha'], x=1., fontsize=style.labels['x_axis']['fontsize'])
    axs[1].set_ylim(pc.RATIO_MIN, pc.RATIO_MAX)
    axs[1].set_xlim(pc.HIST_MIN, pc.HIST_MAX)
    axs[1].grid(which='major',axis='both')
    axs[0].tick_params(axis='x', which='both', bottom=False, top=False, labelbottom=False)

    # save fig
    fig.savefig(f"{plot_dir}{style.style}{options['tag']}_{plot_title}.png")
    fig.savefig(f"{plot_dir}{style.style}{options['tag']}_{plot_title}.pdf")
=======
    return helper_plots.get_reduced_chi2(h_data, h_mc, y_err_data, y_err_mc)
>>>>>>> 1cc0ecfd
<|MERGE_RESOLUTION|>--- conflicted
+++ resolved
@@ -402,7 +402,8 @@
 
     plt.close(fig)
 
-<<<<<<< HEAD
+    return helper_plots.get_reduced_chi2(h_data, h_mc, y_err_data, y_err_mc)
+
 
 def plot_style_bw_cb_fit(hist, fit, bins, plot_title, **options):
     """
@@ -498,7 +499,4 @@
 
     # save fig
     fig.savefig(f"{plot_dir}{style.style}{options['tag']}_{plot_title}.png")
-    fig.savefig(f"{plot_dir}{style.style}{options['tag']}_{plot_title}.pdf")
-=======
-    return helper_plots.get_reduced_chi2(h_data, h_mc, y_err_data, y_err_mc)
->>>>>>> 1cc0ecfd
+    fig.savefig(f"{plot_dir}{style.style}{options['tag']}_{plot_title}.pdf")